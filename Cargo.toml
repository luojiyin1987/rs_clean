[package]
name = "rs_clean"
version = "0.3.0"
edition = "2021"

description = "Rust project that provides a command-line tool designed for cleaning up build artifacts within projects. "
authors = ["coderpwh"]
repository = "https://github.com/pwh-pwh/rs_clean"
license = "MIT"
readme = "./README.md"
rust-version = "1.80"
keywords = ["cli", "tools", "clean-tools"]
categories = ["command-line-utilities","development-tools"]

# See more keys and their definitions at https://doc.rust-lang.org/cargo/reference/manifest.html

[[bin]]
name = "rs_clean"
path = "src/main.rs"

[dependencies]
clap = { version = "4.5.4", features = ["derive"] }
colored = "3.0.0"
walkdir = "2.5.0"
which = "8.0.0"
tokio = { version = "1", features = ["full", "fs", "sync"] }
futures = "0.3"
indicatif = "0.18.0"
thiserror = "2.0.16"
glob = "0.3"
serde = { version = "1.0", features = ["derive"] }
serde_json = "1.0"
toml = "0.9.5"
tempfile = "3.8"
<<<<<<< HEAD
dirs = "5.0"
dialoguer = "0.11"
=======
dirs = "6.0.0"
>>>>>>> e1b8927a
<|MERGE_RESOLUTION|>--- conflicted
+++ resolved
@@ -32,9 +32,5 @@
 serde_json = "1.0"
 toml = "0.9.5"
 tempfile = "3.8"
-<<<<<<< HEAD
-dirs = "5.0"
-dialoguer = "0.11"
-=======
 dirs = "6.0.0"
->>>>>>> e1b8927a
+dialoguer = "0.11"