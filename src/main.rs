use rs_clean::cmd::Cmd;
<<<<<<< HEAD
use rs_clean::constant::get_cmd_map;
use rs_clean::do_clean_all;
=======
use rs_clean::constant::{get_cmd_map, COLOR_BLUE, COLOR_GREEN, COLOR_RESET};
use rs_clean::{do_clean_all, COUNT};
>>>>>>> d53f3410
use rs_clean::utils::command_exists;
use std::env::args;
use std::path::Path;
use std::time::Instant;

fn main() {
    let mut args = args();
    let _program_name = args.next(); // Skip program name, safe to ignore
    let base_dir = args.next().unwrap_or_else(|| ".".to_string());
    let start = Instant::now();
    let map = get_cmd_map();
    let mut cmd_list = vec![];
    for (key, value) in map {
        if command_exists(key) {
            cmd_list.push(Cmd::new(key, value.clone()));
        }
    }
    let init_cmd:Vec<String> = cmd_list.iter().map(|cmd| {
        cmd.name.to_string()
    }).collect();
<<<<<<< HEAD
    println!("find supports clean command is \x1B[34m{:?}\x1B[0m", init_cmd);
    let count = do_clean_all(Path::new(&base_dir), &mut cmd_list);
    let elapsed = start.elapsed();
    println!(
        "\n\x1B[32m rs_clean clean {} packages took {} seconds\x1B[0m", count,
        elapsed.as_secs_f64()
    );
=======
    println!("find supports clean command is {}{:?}{}", COLOR_BLUE, init_cmd, COLOR_RESET);
    do_clean_all(Path::new(&base_dir), &mut cmd_list);
    let elapsed = start.elapsed();
    unsafe {
        println!(
            "\n{} rs_clean clean {} packages took {} seconds{}", COLOR_GREEN, COUNT,
            elapsed.as_secs_f64(), COLOR_RESET
        );
    }
>>>>>>> d53f3410
}<|MERGE_RESOLUTION|>--- conflicted
+++ resolved
@@ -1,11 +1,6 @@
 use rs_clean::cmd::Cmd;
-<<<<<<< HEAD
-use rs_clean::constant::get_cmd_map;
+use rs_clean::constant::{get_cmd_map, COLOR_BLUE, COLOR_GREEN, COLOR_RESET};
 use rs_clean::do_clean_all;
-=======
-use rs_clean::constant::{get_cmd_map, COLOR_BLUE, COLOR_GREEN, COLOR_RESET};
-use rs_clean::{do_clean_all, COUNT};
->>>>>>> d53f3410
 use rs_clean::utils::command_exists;
 use std::env::args;
 use std::path::Path;
@@ -26,23 +21,11 @@
     let init_cmd:Vec<String> = cmd_list.iter().map(|cmd| {
         cmd.name.to_string()
     }).collect();
-<<<<<<< HEAD
-    println!("find supports clean command is \x1B[34m{:?}\x1B[0m", init_cmd);
+    println!("find supports clean command is {}{:?}{}", COLOR_BLUE, init_cmd, COLOR_RESET);
     let count = do_clean_all(Path::new(&base_dir), &mut cmd_list);
     let elapsed = start.elapsed();
     println!(
-        "\n\x1B[32m rs_clean clean {} packages took {} seconds\x1B[0m", count,
-        elapsed.as_secs_f64()
+        "\n{} rs_clean clean {} packages took {} seconds{}", COLOR_GREEN, count,
+        elapsed.as_secs_f64(), COLOR_RESET
     );
-=======
-    println!("find supports clean command is {}{:?}{}", COLOR_BLUE, init_cmd, COLOR_RESET);
-    do_clean_all(Path::new(&base_dir), &mut cmd_list);
-    let elapsed = start.elapsed();
-    unsafe {
-        println!(
-            "\n{} rs_clean clean {} packages took {} seconds{}", COLOR_GREEN, COUNT,
-            elapsed.as_secs_f64(), COLOR_RESET
-        );
-    }
->>>>>>> d53f3410
 }