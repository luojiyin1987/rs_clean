use std::collections::HashMap;
use std::sync::OnceLock;

pub static EXCLUDE_DIR: &[&str] = &[
    "node_modules",
    "target",
    "build",
    "dist",
    "bin",
    "pkg",
    "src",
    "tests",
    "test",
];

<<<<<<< HEAD
static CMD_MAP: OnceLock<HashMap<&'static str, Vec<&'static str>>> = OnceLock::new();
=======
// ANSI color codes for terminal output
pub const COLOR_BLUE: &str = "\x1B[34m";
pub const COLOR_RED: &str = "\x1B[31m";
pub const COLOR_GREEN: &str = "\x1B[32m";
pub const COLOR_GRAY: &str = "\x1B[90m";
pub const COLOR_RESET: &str = "\x1B[0m";

static INIT: Once = Once::new();
static mut CMD_MAP: Option<HashMap<&'static str, Vec<&'static str>>> = None;
>>>>>>> d53f3410

pub fn get_cmd_map() -> &'static HashMap<&'static str, Vec<&'static str>> {
    CMD_MAP.get_or_init(|| {
        let mut m = HashMap::new();
        m.insert("cargo", vec!["Cargo.toml"]);
        m.insert("go", vec!["go.mod"]);
        m.insert("gradle", vec!["build.gradle","build.gradle.kts"]);
        #[cfg(not(target_os = "windows"))]
        {
            m.insert("mvn", vec!["pom.xml"]);
        }
        #[cfg(target_os = "windows")]
        {
            m.insert("mvn.cmd", vec!["pom.xml"]);
        }
        m
    })
}

#[cfg(test)]
mod tests {
    use super::*;
    
    #[test]
    fn test_get_cmd_map() {
        assert_eq!(get_cmd_map().get("cargo"), Some(&vec!["Cargo.toml"]));
    }
}<|MERGE_RESOLUTION|>--- conflicted
+++ resolved
@@ -13,9 +13,6 @@
     "test",
 ];
 
-<<<<<<< HEAD
-static CMD_MAP: OnceLock<HashMap<&'static str, Vec<&'static str>>> = OnceLock::new();
-=======
 // ANSI color codes for terminal output
 pub const COLOR_BLUE: &str = "\x1B[34m";
 pub const COLOR_RED: &str = "\x1B[31m";
@@ -23,9 +20,7 @@
 pub const COLOR_GRAY: &str = "\x1B[90m";
 pub const COLOR_RESET: &str = "\x1B[0m";
 
-static INIT: Once = Once::new();
-static mut CMD_MAP: Option<HashMap<&'static str, Vec<&'static str>>> = None;
->>>>>>> d53f3410
+static CMD_MAP: OnceLock<HashMap<&'static str, Vec<&'static str>>> = OnceLock::new();
 
 pub fn get_cmd_map() -> &'static HashMap<&'static str, Vec<&'static str>> {
     CMD_MAP.get_or_init(|| {
